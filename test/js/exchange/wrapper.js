const Exchange = artifacts.require('./Exchange.sol');
const Proxy = artifacts.require('./Proxy.sol');
const DummyToken = artifacts.require('./tokens/DummyToken.sol');
const TokenRegistry = artifacts.require('./TokenRegistry.sol');

const assert = require('assert');
<<<<<<< HEAD
const expect = require('chai').expect;
const _ = require('lodash');
const BNUtil = require('../../../util/bn_util');
const ExchangeWrapper = require('../../../util/exchange_wrapper');
const testUtil = require('../../../util/test_util');
const OrderFactory = require('../../../util/order_factory');
const Balances = require('../../../util/balances');
=======
const util = require('../../../util/index.js')(web3);
>>>>>>> 887e2156

const { add, sub, mul, div, toSmallestUnits } = BNUtil;

contract('Exchange', accounts => {
  const maker = accounts[0];
  const tokenOwner = accounts[0];
  const taker = accounts[1] || accounts[accounts.length - 1];
  const feeRecipient = accounts[2] || accounts[accounts.length - 1];

  const INIT_BAL = toSmallestUnits(10000);
  const INIT_ALLOW = toSmallestUnits(10000);

  let rep;
  let dgd;
  let zrx;
  let exchange;
  let tokenRegistry;

  let balances;

<<<<<<< HEAD
  let exWrapper;
  let dmyBalances;

  const defaultOrderParams = {
    exchange: Exchange.address,
    maker,
    feeRecipient,
    tokenM: DummyTokenA.address,
    tokenT: DummyTokenB.address,
    valueM: toSmallestUnits(100),
    valueT: toSmallestUnits(200),
    feeM: toSmallestUnits(1),
    feeT: toSmallestUnits(1),
  };
  const orderFactory = new OrderFactory(defaultOrderParams);
=======
  let exUtil;
  let getDmyBalances;
  let orderFactory;
>>>>>>> 887e2156

  before(async () => {
    [tokenRegistry, exchange] = await Promise.all([
      TokenRegistry.deployed(),
      Exchange.deployed(),
    ]);
<<<<<<< HEAD

    exWrapper = new ExchangeWrapper(exchange);
    dmyBalances = new Balances([dmyA, dmyB, dmyPT], [maker, taker, feeRecipient]);
=======
    const [repAddress, dgdAddress, zrxAddress] = await Promise.all([
      tokenRegistry.getTokenAddressBySymbol('REP'),
      tokenRegistry.getTokenAddressBySymbol('DGD'),
      tokenRegistry.getTokenAddressBySymbol('ZRX'),
    ]);
    orderFactory = util.createOrderFactory({
      exchange: Exchange.address,
      maker,
      feeRecipient,
      tokenM: repAddress,
      tokenT: dgdAddress,
      valueM: toSmallestUnits(100),
      valueT: toSmallestUnits(200),
      feeM: toSmallestUnits(1),
      feeT: toSmallestUnits(1),
    });
    [rep, dgd, zrx] = await Promise.all([
      DummyToken.at(repAddress),
      DummyToken.at(dgdAddress),
      DummyToken.at(zrxAddress),
    ]);
    exUtil = util.exchangeUtil(exchange);
    getDmyBalances = util.getBalancesFactory([rep, dgd, zrx], [maker, taker, feeRecipient]);
>>>>>>> 887e2156
    await Promise.all([
      rep.approve(Proxy.address, INIT_ALLOW, { from: maker }),
      rep.approve(Proxy.address, INIT_ALLOW, { from: taker }),
      rep.setBalance(maker, INIT_BAL, { from: tokenOwner }),
      rep.setBalance(taker, INIT_BAL, { from: tokenOwner }),
      dgd.approve(Proxy.address, INIT_ALLOW, { from: maker }),
      dgd.approve(Proxy.address, INIT_ALLOW, { from: taker }),
      dgd.setBalance(maker, INIT_BAL, { from: tokenOwner }),
      dgd.setBalance(taker, INIT_BAL, { from: tokenOwner }),
      zrx.approve(Proxy.address, INIT_ALLOW, { from: maker }),
      zrx.approve(Proxy.address, INIT_ALLOW, { from: taker }),
      zrx.setBalance(maker, INIT_BAL, { from: tokenOwner }),
      zrx.setBalance(taker, INIT_BAL, { from: tokenOwner }),
    ]);
  });

  describe('fillOrKill', () => {
    beforeEach(async () => {
      balances = await dmyBalances.getAsync();
    });

    it('should transfer the correct amounts', async () => {
<<<<<<< HEAD
      const order = await orderFactory.newSignedOrderAsync({
        valueM: toSmallestUnits(100),
        valueT: toSmallestUnits(200),
      });
      const fillValueM = div(order.params.valueM, 2);
      await exWrapper.fillOrKillAsync(order, { fillValueM, from: taker });

      const newBalances = await dmyBalances.getAsync();
      const fillValueT = div(mul(fillValueM, order.params.valueT), order.params.valueM);
      const feeValueM = div(mul(order.params.feeM, fillValueM), order.params.valueM);
      const feeValueT = div(mul(order.params.feeT, fillValueM), order.params.valueM);
      assert.equal(newBalances[maker][order.params.tokenM], sub(balances[maker][order.params.tokenM], fillValueM));
      assert.equal(newBalances[maker][order.params.tokenT], add(balances[maker][order.params.tokenT], fillValueT));
      assert.equal(newBalances[maker][dmyPT.address], sub(balances[maker][dmyPT.address], feeValueM));
      assert.equal(newBalances[taker][order.params.tokenT], sub(balances[taker][order.params.tokenT], fillValueT));
      assert.equal(newBalances[taker][order.params.tokenM], add(balances[taker][order.params.tokenM], fillValueM));
      assert.equal(newBalances[taker][dmyPT.address], sub(balances[taker][dmyPT.address], feeValueT));
      assert.equal(newBalances[feeRecipient][dmyPT.address], add(balances[feeRecipient][dmyPT.address], add(feeValueM, feeValueT)));
=======
      const order = await util.createOrder(orderFactory({ valueM: toSmallestUnits(100), valueT: toSmallestUnits(200) }));
      const fillValueM = div(order.valueM, 2);
      await exUtil.fillOrKill(order, { fillValueM, from: taker });

      const newBalances = await getDmyBalances();
      const fillValueT = div(mul(fillValueM, order.valueT), order.valueM);
      const feeValueM = div(mul(order.feeM, fillValueM), order.valueM);
      const feeValueT = div(mul(order.feeT, fillValueM), order.valueM);
      assert.equal(newBalances[maker][order.tokenM], sub(balances[maker][order.tokenM], fillValueM));
      assert.equal(newBalances[maker][order.tokenT], add(balances[maker][order.tokenT], fillValueT));
      assert.equal(newBalances[maker][zrx.address], sub(balances[maker][zrx.address], feeValueM));
      assert.equal(newBalances[taker][order.tokenT], sub(balances[taker][order.tokenT], fillValueT));
      assert.equal(newBalances[taker][order.tokenM], add(balances[taker][order.tokenM], fillValueM));
      assert.equal(newBalances[taker][zrx.address], sub(balances[taker][zrx.address], feeValueT));
      assert.equal(newBalances[feeRecipient][zrx.address], add(balances[feeRecipient][zrx.address], add(feeValueM, feeValueT)));
>>>>>>> 887e2156
    });

    it('should throw if an order is expired', async () => {
      const order = await orderFactory.newSignedOrderAsync({
        expiration: Math.floor((Date.now() - 10000) / 1000),
      });

      try {
        await exWrapper.fillOrKillAsync(order, { from: taker });
        throw new Error('FillOrKill succeeded when it should have thrown');
      } catch (err) {
        testUtil.assertThrow(err);
      }
    });

    it('should throw if entire fillValueM not filled', async () => {
      const order = await orderFactory.newSignedOrderAsync();

      await exWrapper.fillAsync(order, { fillValueM: div(order.params.valueM, 2), from: taker });

      try {
        await exWrapper.fillOrKillAsync(order, { from: taker });
        throw new Error('FillOrKill succeeded when it should have thrown');
      } catch (err) {
        testUtil.assertThrow(err);
      }
    });
  });

  describe('batchFill', () => {
    let orders;
    beforeEach(async () => {
      orders = await Promise.all([
        orderFactory.newSignedOrderAsync(),
        orderFactory.newSignedOrderAsync(),
        orderFactory.newSignedOrderAsync(),
      ]);
      balances = await dmyBalances.getAsync();
    });

    it('should transfer the correct amounts', async () => {
      const fillValuesM = [];
      const tokenM = rep.address;
      const tokenT = dgd.address;
      orders.forEach(order => {
        const fillValueM = div(order.params.valueM, 2);
        const fillValueT = div(mul(fillValueM, order.params.valueT), order.params.valueM);
        const feeValueM = div(mul(order.params.feeM, fillValueM), order.params.valueM);
        const feeValueT = div(mul(order.params.feeT, fillValueM), order.params.valueM);
        fillValuesM.push(fillValueM);
        balances[maker][tokenM] = sub(balances[maker][tokenM], fillValueM);
        balances[maker][tokenT] = add(balances[maker][tokenT], fillValueT);
        balances[maker][zrx.address] = sub(balances[maker][zrx.address], feeValueM);
        balances[taker][tokenM] = add(balances[taker][tokenM], fillValueM);
        balances[taker][tokenT] = sub(balances[taker][tokenT], fillValueT);
        balances[taker][zrx.address] = sub(balances[taker][zrx.address], feeValueT);
        balances[feeRecipient][zrx.address] = add(balances[feeRecipient][zrx.address], add(feeValueM, feeValueT));
      });

      await exWrapper.batchFillAsync(orders, { fillValuesM, from: taker });

<<<<<<< HEAD
      const newBalances = await dmyBalances.getAsync();
      expect(newBalances).to.deep.equal(balances);
=======
      const newBalances = await getDmyBalances();
      assert.deepEqual(newBalances, balances);
>>>>>>> 887e2156
    });
  });

  describe('fillUpTo', () => {
    let orders;
    beforeEach(async () => {
      orders = await Promise.all([
        orderFactory.newSignedOrderAsync(),
        orderFactory.newSignedOrderAsync(),
        orderFactory.newSignedOrderAsync(),
      ]);
      balances = await dmyBalances.getAsync();
    });

    it('should stop when the entire fillValueM is filled', async () => {
      const fillValueM = add(orders[0].params.valueM, div(orders[1].params.valueM, 2));
      await exWrapper.fillUpToAsync(orders, { fillValueM, from: taker });

      const newBalances = await dmyBalances.getAsync();

<<<<<<< HEAD
      const fillValueT = add(orders[0].params.valueT, div(orders[1].params.valueT, 2));
      const feeValueM = add(orders[0].params.feeM, div(orders[1].params.feeM, 2));
      const feeValueT = add(orders[0].params.feeT, div(orders[1].params.feeT, 2));
      assert.equal(newBalances[maker][orders[0].params.tokenM], sub(balances[maker][orders[0].params.tokenM], fillValueM));
      assert.equal(newBalances[maker][orders[0].params.tokenT], add(balances[maker][orders[0].params.tokenT], fillValueT));
      assert.equal(newBalances[maker][dmyPT.address], sub(balances[maker][dmyPT.address], feeValueM));
      assert.equal(newBalances[taker][orders[0].params.tokenT], sub(balances[taker][orders[0].params.tokenT], fillValueT));
      assert.equal(newBalances[taker][orders[0].params.tokenM], add(balances[taker][orders[0].params.tokenM], fillValueM));
      assert.equal(newBalances[taker][dmyPT.address], sub(balances[taker][dmyPT.address], feeValueT));
      assert.equal(newBalances[feeRecipient][dmyPT.address], add(balances[feeRecipient][dmyPT.address], add(feeValueM, feeValueT)));
=======
      const fillValueT = add(orders[0].valueT, div(orders[1].valueT, 2));
      const feeValueM = add(orders[0].feeM, div(orders[1].feeM, 2));
      const feeValueT = add(orders[0].feeT, div(orders[1].feeT, 2));
      assert.equal(newBalances[maker][orders[0].tokenM], sub(balances[maker][orders[0].tokenM], fillValueM));
      assert.equal(newBalances[maker][orders[0].tokenT], add(balances[maker][orders[0].tokenT], fillValueT));
      assert.equal(newBalances[maker][zrx.address], sub(balances[maker][zrx.address], feeValueM));
      assert.equal(newBalances[taker][orders[0].tokenT], sub(balances[taker][orders[0].tokenT], fillValueT));
      assert.equal(newBalances[taker][orders[0].tokenM], add(balances[taker][orders[0].tokenM], fillValueM));
      assert.equal(newBalances[taker][zrx.address], sub(balances[taker][zrx.address], feeValueT));
      assert.equal(newBalances[feeRecipient][zrx.address], add(balances[feeRecipient][zrx.address], add(feeValueM, feeValueT)));
>>>>>>> 887e2156
    });

    it('should fill all orders if cannot fill entire fillValueM', async () => {
      const fillValueM = toSmallestUnits(100000);
      orders.forEach(order => {
<<<<<<< HEAD
        balances[maker][order.params.tokenM] = sub(balances[maker][order.params.tokenM], order.params.valueM);
        balances[maker][order.params.tokenT] = add(balances[maker][order.params.tokenT], order.params.valueT);
        balances[maker][dmyPT.address] = sub(balances[maker][dmyPT.address], order.params.feeM);
        balances[taker][order.params.tokenM] = add(balances[taker][order.params.tokenM], order.params.valueM);
        balances[taker][order.params.tokenT] = sub(balances[taker][order.params.tokenT], order.params.valueT);
        balances[taker][dmyPT.address] = sub(balances[taker][dmyPT.address], order.params.feeT);
        balances[feeRecipient][dmyPT.address] = add(balances[feeRecipient][dmyPT.address], add(order.params.feeM, order.params.feeT));
=======
        balances[maker][order.tokenM] = sub(balances[maker][order.tokenM], order.valueM);
        balances[maker][order.tokenT] = add(balances[maker][order.tokenT], order.valueT);
        balances[maker][zrx.address] = sub(balances[maker][zrx.address], order.feeM);
        balances[taker][order.tokenM] = add(balances[taker][order.tokenM], order.valueM);
        balances[taker][order.tokenT] = sub(balances[taker][order.tokenT], order.valueT);
        balances[taker][zrx.address] = sub(balances[taker][zrx.address], order.feeT);
        balances[feeRecipient][zrx.address] = add(balances[feeRecipient][zrx.address], add(order.feeM, order.feeT));
>>>>>>> 887e2156
      });
      await exWrapper.fillUpToAsync(orders, { fillValueM, from: taker });

<<<<<<< HEAD
      const newBalances = await dmyBalances.getAsync();
      expect(newBalances).to.deep.equal(balances);
=======
      const newBalances = await getDmyBalances();
      assert.deepEqual(newBalances, balances);
>>>>>>> 887e2156
    });

    it('should throw when an order does not use the same tokenM', async () => {
      orders = await Promise.all([
<<<<<<< HEAD
        orderFactory.newSignedOrderAsync(),
        orderFactory.newSignedOrderAsync({ tokenM: dmyPT.address }),
        orderFactory.newSignedOrderAsync(),
=======
        util.createOrder(orderFactory()),
        util.createOrder(orderFactory({ tokenM: zrx.address })),
        util.createOrder(orderFactory()),
>>>>>>> 887e2156
      ]);

      try {
        await exWrapper.fillUpToAsync(orders, { fillValueM: toSmallestUnits(1000), from: taker });
        throw new Error('FillUpTo succeeded when it should have thrown');
      } catch (err) {
        testUtil.assertThrow(err);
      }
    });
  });

  describe('batchCancel', () => {
    it('should be able to cancel multiple orders', async () => {
      const orders = await Promise.all([
        orderFactory.newSignedOrderAsync(),
        orderFactory.newSignedOrderAsync(),
        orderFactory.newSignedOrderAsync(),
      ]);
      const cancelValuesM = _.map(orders, order => order.params.valueM);
      await exWrapper.batchCancelAsync(orders, { cancelValuesM, from: maker });

      const res = await exWrapper.batchFillAsync(orders, { fillValuesM: cancelValuesM, from: taker });
      assert.equal(res.logs.length, 0);
    });
  });
});<|MERGE_RESOLUTION|>--- conflicted
+++ resolved
@@ -4,17 +4,12 @@
 const TokenRegistry = artifacts.require('./TokenRegistry.sol');
 
 const assert = require('assert');
-<<<<<<< HEAD
-const expect = require('chai').expect;
 const _ = require('lodash');
 const BNUtil = require('../../../util/bn_util');
 const ExchangeWrapper = require('../../../util/exchange_wrapper');
 const testUtil = require('../../../util/test_util');
 const OrderFactory = require('../../../util/order_factory');
 const Balances = require('../../../util/balances');
-=======
-const util = require('../../../util/index.js')(web3);
->>>>>>> 887e2156
 
 const { add, sub, mul, div, toSmallestUnits } = BNUtil;
 
@@ -35,44 +30,23 @@
 
   let balances;
 
-<<<<<<< HEAD
   let exWrapper;
   let dmyBalances;
-
-  const defaultOrderParams = {
-    exchange: Exchange.address,
-    maker,
-    feeRecipient,
-    tokenM: DummyTokenA.address,
-    tokenT: DummyTokenB.address,
-    valueM: toSmallestUnits(100),
-    valueT: toSmallestUnits(200),
-    feeM: toSmallestUnits(1),
-    feeT: toSmallestUnits(1),
-  };
-  const orderFactory = new OrderFactory(defaultOrderParams);
-=======
-  let exUtil;
-  let getDmyBalances;
   let orderFactory;
->>>>>>> 887e2156
 
   before(async () => {
     [tokenRegistry, exchange] = await Promise.all([
       TokenRegistry.deployed(),
       Exchange.deployed(),
     ]);
-<<<<<<< HEAD
-
     exWrapper = new ExchangeWrapper(exchange);
-    dmyBalances = new Balances([dmyA, dmyB, dmyPT], [maker, taker, feeRecipient]);
-=======
     const [repAddress, dgdAddress, zrxAddress] = await Promise.all([
       tokenRegistry.getTokenAddressBySymbol('REP'),
       tokenRegistry.getTokenAddressBySymbol('DGD'),
       tokenRegistry.getTokenAddressBySymbol('ZRX'),
     ]);
-    orderFactory = util.createOrderFactory({
+
+    const defaultOrderParams = {
       exchange: Exchange.address,
       maker,
       feeRecipient,
@@ -82,15 +56,15 @@
       valueT: toSmallestUnits(200),
       feeM: toSmallestUnits(1),
       feeT: toSmallestUnits(1),
-    });
+    };
+    orderFactory = new OrderFactory(defaultOrderParams);
+
     [rep, dgd, zrx] = await Promise.all([
       DummyToken.at(repAddress),
       DummyToken.at(dgdAddress),
       DummyToken.at(zrxAddress),
     ]);
-    exUtil = util.exchangeUtil(exchange);
-    getDmyBalances = util.getBalancesFactory([rep, dgd, zrx], [maker, taker, feeRecipient]);
->>>>>>> 887e2156
+    dmyBalances = new Balances([rep, dgd, zrx], [maker, taker, feeRecipient]);
     await Promise.all([
       rep.approve(Proxy.address, INIT_ALLOW, { from: maker }),
       rep.approve(Proxy.address, INIT_ALLOW, { from: taker }),
@@ -113,7 +87,6 @@
     });
 
     it('should transfer the correct amounts', async () => {
-<<<<<<< HEAD
       const order = await orderFactory.newSignedOrderAsync({
         valueM: toSmallestUnits(100),
         valueT: toSmallestUnits(200),
@@ -127,28 +100,11 @@
       const feeValueT = div(mul(order.params.feeT, fillValueM), order.params.valueM);
       assert.equal(newBalances[maker][order.params.tokenM], sub(balances[maker][order.params.tokenM], fillValueM));
       assert.equal(newBalances[maker][order.params.tokenT], add(balances[maker][order.params.tokenT], fillValueT));
-      assert.equal(newBalances[maker][dmyPT.address], sub(balances[maker][dmyPT.address], feeValueM));
+      assert.equal(newBalances[maker][zrx.address], sub(balances[maker][zrx.address], feeValueM));
       assert.equal(newBalances[taker][order.params.tokenT], sub(balances[taker][order.params.tokenT], fillValueT));
       assert.equal(newBalances[taker][order.params.tokenM], add(balances[taker][order.params.tokenM], fillValueM));
-      assert.equal(newBalances[taker][dmyPT.address], sub(balances[taker][dmyPT.address], feeValueT));
-      assert.equal(newBalances[feeRecipient][dmyPT.address], add(balances[feeRecipient][dmyPT.address], add(feeValueM, feeValueT)));
-=======
-      const order = await util.createOrder(orderFactory({ valueM: toSmallestUnits(100), valueT: toSmallestUnits(200) }));
-      const fillValueM = div(order.valueM, 2);
-      await exUtil.fillOrKill(order, { fillValueM, from: taker });
-
-      const newBalances = await getDmyBalances();
-      const fillValueT = div(mul(fillValueM, order.valueT), order.valueM);
-      const feeValueM = div(mul(order.feeM, fillValueM), order.valueM);
-      const feeValueT = div(mul(order.feeT, fillValueM), order.valueM);
-      assert.equal(newBalances[maker][order.tokenM], sub(balances[maker][order.tokenM], fillValueM));
-      assert.equal(newBalances[maker][order.tokenT], add(balances[maker][order.tokenT], fillValueT));
-      assert.equal(newBalances[maker][zrx.address], sub(balances[maker][zrx.address], feeValueM));
-      assert.equal(newBalances[taker][order.tokenT], sub(balances[taker][order.tokenT], fillValueT));
-      assert.equal(newBalances[taker][order.tokenM], add(balances[taker][order.tokenM], fillValueM));
       assert.equal(newBalances[taker][zrx.address], sub(balances[taker][zrx.address], feeValueT));
       assert.equal(newBalances[feeRecipient][zrx.address], add(balances[feeRecipient][zrx.address], add(feeValueM, feeValueT)));
->>>>>>> 887e2156
     });
 
     it('should throw if an order is expired', async () => {
@@ -210,13 +166,8 @@
 
       await exWrapper.batchFillAsync(orders, { fillValuesM, from: taker });
 
-<<<<<<< HEAD
-      const newBalances = await dmyBalances.getAsync();
-      expect(newBalances).to.deep.equal(balances);
-=======
-      const newBalances = await getDmyBalances();
+      const newBalances = await dmyBalances.getAsync();
       assert.deepEqual(newBalances, balances);
->>>>>>> 887e2156
     });
   });
 
@@ -237,74 +188,40 @@
 
       const newBalances = await dmyBalances.getAsync();
 
-<<<<<<< HEAD
       const fillValueT = add(orders[0].params.valueT, div(orders[1].params.valueT, 2));
       const feeValueM = add(orders[0].params.feeM, div(orders[1].params.feeM, 2));
       const feeValueT = add(orders[0].params.feeT, div(orders[1].params.feeT, 2));
       assert.equal(newBalances[maker][orders[0].params.tokenM], sub(balances[maker][orders[0].params.tokenM], fillValueM));
       assert.equal(newBalances[maker][orders[0].params.tokenT], add(balances[maker][orders[0].params.tokenT], fillValueT));
-      assert.equal(newBalances[maker][dmyPT.address], sub(balances[maker][dmyPT.address], feeValueM));
+      assert.equal(newBalances[maker][zrx.address], sub(balances[maker][zrx.address], feeValueM));
       assert.equal(newBalances[taker][orders[0].params.tokenT], sub(balances[taker][orders[0].params.tokenT], fillValueT));
       assert.equal(newBalances[taker][orders[0].params.tokenM], add(balances[taker][orders[0].params.tokenM], fillValueM));
-      assert.equal(newBalances[taker][dmyPT.address], sub(balances[taker][dmyPT.address], feeValueT));
-      assert.equal(newBalances[feeRecipient][dmyPT.address], add(balances[feeRecipient][dmyPT.address], add(feeValueM, feeValueT)));
-=======
-      const fillValueT = add(orders[0].valueT, div(orders[1].valueT, 2));
-      const feeValueM = add(orders[0].feeM, div(orders[1].feeM, 2));
-      const feeValueT = add(orders[0].feeT, div(orders[1].feeT, 2));
-      assert.equal(newBalances[maker][orders[0].tokenM], sub(balances[maker][orders[0].tokenM], fillValueM));
-      assert.equal(newBalances[maker][orders[0].tokenT], add(balances[maker][orders[0].tokenT], fillValueT));
-      assert.equal(newBalances[maker][zrx.address], sub(balances[maker][zrx.address], feeValueM));
-      assert.equal(newBalances[taker][orders[0].tokenT], sub(balances[taker][orders[0].tokenT], fillValueT));
-      assert.equal(newBalances[taker][orders[0].tokenM], add(balances[taker][orders[0].tokenM], fillValueM));
       assert.equal(newBalances[taker][zrx.address], sub(balances[taker][zrx.address], feeValueT));
       assert.equal(newBalances[feeRecipient][zrx.address], add(balances[feeRecipient][zrx.address], add(feeValueM, feeValueT)));
->>>>>>> 887e2156
     });
 
     it('should fill all orders if cannot fill entire fillValueM', async () => {
       const fillValueM = toSmallestUnits(100000);
       orders.forEach(order => {
-<<<<<<< HEAD
         balances[maker][order.params.tokenM] = sub(balances[maker][order.params.tokenM], order.params.valueM);
         balances[maker][order.params.tokenT] = add(balances[maker][order.params.tokenT], order.params.valueT);
-        balances[maker][dmyPT.address] = sub(balances[maker][dmyPT.address], order.params.feeM);
+        balances[maker][zrx.address] = sub(balances[maker][zrx.address], order.params.feeM);
         balances[taker][order.params.tokenM] = add(balances[taker][order.params.tokenM], order.params.valueM);
         balances[taker][order.params.tokenT] = sub(balances[taker][order.params.tokenT], order.params.valueT);
-        balances[taker][dmyPT.address] = sub(balances[taker][dmyPT.address], order.params.feeT);
-        balances[feeRecipient][dmyPT.address] = add(balances[feeRecipient][dmyPT.address], add(order.params.feeM, order.params.feeT));
-=======
-        balances[maker][order.tokenM] = sub(balances[maker][order.tokenM], order.valueM);
-        balances[maker][order.tokenT] = add(balances[maker][order.tokenT], order.valueT);
-        balances[maker][zrx.address] = sub(balances[maker][zrx.address], order.feeM);
-        balances[taker][order.tokenM] = add(balances[taker][order.tokenM], order.valueM);
-        balances[taker][order.tokenT] = sub(balances[taker][order.tokenT], order.valueT);
-        balances[taker][zrx.address] = sub(balances[taker][zrx.address], order.feeT);
-        balances[feeRecipient][zrx.address] = add(balances[feeRecipient][zrx.address], add(order.feeM, order.feeT));
->>>>>>> 887e2156
+        balances[taker][zrx.address] = sub(balances[taker][zrx.address], order.params.feeT);
+        balances[feeRecipient][zrx.address] = add(balances[feeRecipient][zrx.address], add(order.params.feeM, order.params.feeT));
       });
       await exWrapper.fillUpToAsync(orders, { fillValueM, from: taker });
 
-<<<<<<< HEAD
-      const newBalances = await dmyBalances.getAsync();
-      expect(newBalances).to.deep.equal(balances);
-=======
-      const newBalances = await getDmyBalances();
+      const newBalances = await dmyBalances.getAsync();
       assert.deepEqual(newBalances, balances);
->>>>>>> 887e2156
     });
 
     it('should throw when an order does not use the same tokenM', async () => {
       orders = await Promise.all([
-<<<<<<< HEAD
-        orderFactory.newSignedOrderAsync(),
-        orderFactory.newSignedOrderAsync({ tokenM: dmyPT.address }),
-        orderFactory.newSignedOrderAsync(),
-=======
-        util.createOrder(orderFactory()),
-        util.createOrder(orderFactory({ tokenM: zrx.address })),
-        util.createOrder(orderFactory()),
->>>>>>> 887e2156
+        orderFactory.newSignedOrderAsync(),
+        orderFactory.newSignedOrderAsync({ tokenM: zrx.address }),
+        orderFactory.newSignedOrderAsync(),
       ]);
 
       try {
