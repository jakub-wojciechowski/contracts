--- conflicted
+++ resolved
@@ -3,20 +3,14 @@
     development: {
       host: 'localhost',
       port: 8545,
-<<<<<<< HEAD
       network_id: '*', // Match any network id
     },
     ropsten: {
-        host: 'localhost',
-        port: 8546,
-        network_id: '3',
-        gas: 4612388,
+      host: 'localhost',
+      port: 8546,
+      network_id: '3',
+      gas: 4612388,
     },
   },
-=======
-      network_id: "*" // Match any network id
-    }
-  },
   test_directory: 'transpiled/test',
->>>>>>> 7f24ec0f
 };