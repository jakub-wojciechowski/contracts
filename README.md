# [0x Smart Contracts](https://0xProject.com)
---
![0x](https://github.com/0xProject/0xProject.github.io/blob/master/img/logo/logo50.png)

<<<<<<< HEAD
### Setup
=======
[![Slack Status](http://slack.0xProject.com/badge.svg)](http://slack.0xProject.com)

[0x](https://0xProject.com) is an open protocol that facilitates trustless and low-friction exchange of Ethereum-based assets. This repository contains the system of Ethereum smart contracts comprising 0x protocol's shared settlement layer, native token (ZRX) and decentralized governance structure. Truffle is used for deployment. Mocha and Chai are used for unit tests.

## Architecture

<img src="https://docs.google.com/drawings/d/18BvwiMAJhQ8g_LQ5sLagnfLh3UzVlmTcIrDBdCSLxo0/pub?w=1002&h=548" />

## Contracts

### [Exchange.sol](https://github.com/0xProject/contracts/tree/master/contracts/Exchange.sol)
Exchange contains all business logic associated with executing trades and cancelling orders. It accepts order objects that conform to 0x protocol message format, allowing for off-chain order relay with on-chain settlement. Exchange is designed to be replaced as protocol improvements are adopted over time. It follows that Exchange does not have direct access to ERC20 token allowances; instead, all transfers are carried out by Proxy on behalf of Exchange.

### [Proxy.sol](https://github.com/0xProject/contracts/tree/master/contracts/Proxy.sol)
Proxy is analagous to a valve that may be opened or shut by MultiSigWallet, either allowing or preventing Exchange from executing trades. Proxy plays a key role in 0x protocol's update mechanism: old versions of the Exchange contract may be deprecated, preventing them from executing further trades. New and improved versions of the Exchange contract are given permission to execute trades through decentralized governance implemented within a DAO (for now we use MultiSigWallet as a placeholder for DAO). 

### [MultiSigWallet.sol](https://github.com/0xProject/contracts/tree/master/contracts/MultiSigWallet.sol)
MultiSigWallet is a temporary placeholder contract that will be replaced by a thoroughly researched, tested and audited DAO. MultiSigWallet is the only entity with permission to grant or revoke access to the Proxy and, by extension, ERC20 token allowances. MultiSigWallet is assigned as the `owner` of Proxy and, once a suitable DAO is developed, MultiSigWallet will call `Proxy.transferOwnership(DAO)` to transfer permissions to the DAO.

### [TokenRegistry.sol](https://github.com/0xProject/contracts/tree/master/contracts/TokenRegistry.sol)
TokenRegistry stores metadata associated with ERC20 tokens. TokenRegistry entries may only be created/modified/removed by MultiSigWallet (until it is replaced by a suitable DAO), meaning that information contained in the registry will generally be trustworthy. 0x message format is not human-readable making it difficult to visually verify order parameters (token addresses and exchange rates); the TokenRegistry can be used to quickly verify order parameters against audited metadata.

## Dev setup
>>>>>>> c4e21248

Install [Node v6.9.1](https://nodejs.org/en/download/releases/)

Install truffle

```
npm i -g truffle@^3.2.1
```

Install ethereumjs-testrpc

```
npm i -g ethereumjs-testrpc@^3.0.2
```

Install project dependencies:

```
npm install
```

### Running tests

<<<<<<< HEAD
Start testrpc
=======
Install dependencies

```
npm install
```

Start Testrpc
>>>>>>> c4e21248

```
testrpc --networkId 42
```

Compile contracts

```
truffle compile
```

Run tests

```
npm run test
```

### Contributing

#### Style guide

We adhere to the [Airbnb javascript style guide](https://github.com/airbnb/javascript).

In order to see style violation errors, install an eslinter for your text editor. e.g Atom's [linter-eslint](https://atom.io/packages/linter-eslint).<|MERGE_RESOLUTION|>--- conflicted
+++ resolved
@@ -2,9 +2,6 @@
 ---
 ![0x](https://github.com/0xProject/0xProject.github.io/blob/master/img/logo/logo50.png)
 
-<<<<<<< HEAD
-### Setup
-=======
 [![Slack Status](http://slack.0xProject.com/badge.svg)](http://slack.0xProject.com)
 
 [0x](https://0xProject.com) is an open protocol that facilitates trustless and low-friction exchange of Ethereum-based assets. This repository contains the system of Ethereum smart contracts comprising 0x protocol's shared settlement layer, native token (ZRX) and decentralized governance structure. Truffle is used for deployment. Mocha and Chai are used for unit tests.
@@ -19,7 +16,7 @@
 Exchange contains all business logic associated with executing trades and cancelling orders. It accepts order objects that conform to 0x protocol message format, allowing for off-chain order relay with on-chain settlement. Exchange is designed to be replaced as protocol improvements are adopted over time. It follows that Exchange does not have direct access to ERC20 token allowances; instead, all transfers are carried out by Proxy on behalf of Exchange.
 
 ### [Proxy.sol](https://github.com/0xProject/contracts/tree/master/contracts/Proxy.sol)
-Proxy is analagous to a valve that may be opened or shut by MultiSigWallet, either allowing or preventing Exchange from executing trades. Proxy plays a key role in 0x protocol's update mechanism: old versions of the Exchange contract may be deprecated, preventing them from executing further trades. New and improved versions of the Exchange contract are given permission to execute trades through decentralized governance implemented within a DAO (for now we use MultiSigWallet as a placeholder for DAO). 
+Proxy is analagous to a valve that may be opened or shut by MultiSigWallet, either allowing or preventing Exchange from executing trades. Proxy plays a key role in 0x protocol's update mechanism: old versions of the Exchange contract may be deprecated, preventing them from executing further trades. New and improved versions of the Exchange contract are given permission to execute trades through decentralized governance implemented within a DAO (for now we use MultiSigWallet as a placeholder for DAO).
 
 ### [MultiSigWallet.sol](https://github.com/0xProject/contracts/tree/master/contracts/MultiSigWallet.sol)
 MultiSigWallet is a temporary placeholder contract that will be replaced by a thoroughly researched, tested and audited DAO. MultiSigWallet is the only entity with permission to grant or revoke access to the Proxy and, by extension, ERC20 token allowances. MultiSigWallet is assigned as the `owner` of Proxy and, once a suitable DAO is developed, MultiSigWallet will call `Proxy.transferOwnership(DAO)` to transfer permissions to the DAO.
@@ -27,8 +24,7 @@
 ### [TokenRegistry.sol](https://github.com/0xProject/contracts/tree/master/contracts/TokenRegistry.sol)
 TokenRegistry stores metadata associated with ERC20 tokens. TokenRegistry entries may only be created/modified/removed by MultiSigWallet (until it is replaced by a suitable DAO), meaning that information contained in the registry will generally be trustworthy. 0x message format is not human-readable making it difficult to visually verify order parameters (token addresses and exchange rates); the TokenRegistry can be used to quickly verify order parameters against audited metadata.
 
-## Dev setup
->>>>>>> c4e21248
+## Setup
 
 Install [Node v6.9.1](https://nodejs.org/en/download/releases/)
 
@@ -52,17 +48,7 @@
 
 ### Running tests
 
-<<<<<<< HEAD
-Start testrpc
-=======
-Install dependencies
-
-```
-npm install
-```
-
 Start Testrpc
->>>>>>> c4e21248
 
 ```
 testrpc --networkId 42
